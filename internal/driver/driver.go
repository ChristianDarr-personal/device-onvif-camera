--- conflicted
+++ resolved
@@ -168,11 +168,7 @@
 		wg.Add(1)
 		go func() {
 			d.taskLoop()
-<<<<<<< HEAD
 			defer wg.Done() // wait for taskLoop to return
-=======
-			defer wg.Done()
->>>>>>> e7ad280d
 		}()
 	}
 
