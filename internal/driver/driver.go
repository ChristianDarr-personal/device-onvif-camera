--- conflicted
+++ resolved
@@ -422,12 +422,8 @@
 		discoveredDevices = d.discoverNetscan(ctx, discoveredDevices)
 	}
 	// pass the discovered devices to the EdgeX SDK to be passed through to the provision watchers
-<<<<<<< HEAD
 	filtered := d.discoverFilter(discoveredDevices)
 	d.deviceCh <- filtered
-=======
-	d.deviceCh <- discoveredDevices
->>>>>>> f92c7211
 }
 
 // multicast enable/disable via config option
@@ -464,11 +460,7 @@
 		Logger:          d.lc,
 		NetworkProtocol: netscan.NetworkUDP,
 	}
-<<<<<<< HEAD
-	// devMap := d.makeDeviceMap()
-=======
-
->>>>>>> f92c7211
+
 	t0 := time.Now()
 	result := netscan.AutoDiscover(ctx, NewOnvifProtocolDiscovery(d), params)
 	if ctx.Err() != nil {
