// -*- Mode: Go; indent-tabs-mode: t -*-
//
// Copyright (C) 2022 Intel Corporation
//
// SPDX-License-Identifier: Apache-2.0

package driver

import (
	"context"
	"encoding/base64"
	"encoding/json"
	"fmt"
	"net/http"
	"net/url"
	"strings"
	"sync"
	"time"

	sdkModel "github.com/edgexfoundry/device-sdk-go/v2/pkg/models"
	sdk "github.com/edgexfoundry/device-sdk-go/v2/pkg/service"
	"github.com/edgexfoundry/go-mod-bootstrap/v2/bootstrap/secret"
	"github.com/edgexfoundry/go-mod-bootstrap/v2/bootstrap/startup"
	"github.com/edgexfoundry/go-mod-bootstrap/v2/config"
	"github.com/edgexfoundry/go-mod-core-contracts/v2/clients/logger"
	"github.com/edgexfoundry/go-mod-core-contracts/v2/common"
	"github.com/edgexfoundry/go-mod-core-contracts/v2/errors"
	"github.com/edgexfoundry/go-mod-core-contracts/v2/models"

	"github.com/IOTechSystems/onvif"
	"github.com/IOTechSystems/onvif/device"
)

const (
	URLRawQuery = "urlRawQuery"
	jsonObject  = "jsonObject"

	cameraAdded   = "CameraAdded"
	cameraUpdated = "CameraUpdated"
	cameraDeleted = "CameraDeleted"
)

// Driver implements the sdkModel.ProtocolDriver interface for
// the device service
type Driver struct {
<<<<<<< HEAD
	lc            logger.LoggingClient
	asynchCh      chan<- *sdkModel.AsyncValues
	deviceCh      chan<- []sdkModel.DiscoveredDevice
	config        *configuration
	lock          *sync.RWMutex
	deviceClients map[string]*DeviceClient
	svc           ServiceWrapper
}

// NewProtocolDriver initializes the singleton Driver and
// returns it to the caller
func NewProtocolDriver() *Driver {
	once.Do(func() {
		driver = new(Driver)
		driver.deviceClients = make(map[string]*DeviceClient)
	})

	return driver
=======
	lc           logger.LoggingClient
	asynchCh     chan<- *sdkModel.AsyncValues
	deviceCh     chan<- []sdkModel.DiscoveredDevice
	config       *configuration
	lock         *sync.RWMutex
	onvifClients map[string]*OnvifClient
	serviceName  string
>>>>>>> 152ed55e
}

// Initialize performs protocol-specific initialization for the device
// service.
func (d *Driver) Initialize(lc logger.LoggingClient, asyncCh chan<- *sdkModel.AsyncValues,
	deviceCh chan<- []sdkModel.DiscoveredDevice) error {
	d.lc = lc
	d.asynchCh = asyncCh
	d.deviceCh = deviceCh
	d.lock = new(sync.RWMutex)
	d.onvifClients = make(map[string]*OnvifClient)
	d.serviceName = sdk.RunningService().Name()

	camConfig, err := loadCameraConfig(sdk.DriverConfigs())
	if err != nil {
		return errors.NewCommonEdgeX(errors.KindServerError, "failed to load camera configuration", err)
	}
	d.config = camConfig

	deviceService := sdk.RunningService()
	d.svc = &DeviceSDKService{
		DeviceService: deviceService,
		lc:            lc,
	}

	for _, device := range deviceService.Devices() {
		// onvif client should not be created for the control-plane device
		if device.Name == d.serviceName {
			continue
		}

		d.lc.Infof("Initializing onvif client for '%s' camera", device.Name)

		onvifClient, err := d.newOnvifClient(device)
		if err != nil {
			d.lc.Errorf("failed to initial onvif client for '%s' camera, skipping this device.", device.Name)
			continue
		}
		d.lock.Lock()
		d.onvifClients[device.Name] = onvifClient
		d.lock.Unlock()
	}

	handler := NewRestNotificationHandler(deviceService, lc, asyncCh)
	edgexErr := handler.AddRoute()
	if edgexErr != nil {
		return errors.NewCommonEdgeXWrapper(edgexErr)
	}

	d.lc.Info("Driver initialized.")
	return nil
}

func (d *Driver) getOnvifClient(deviceName string) (*OnvifClient, errors.EdgeX) {
	d.lock.RLock()
	defer d.lock.RUnlock()
	onvifClient, ok := d.onvifClients[deviceName]
	if !ok {
		device, err := sdk.RunningService().GetDeviceByName(deviceName)
		if err != nil {
			return nil, errors.NewCommonEdgeXWrapper(err)
		}
		onvifClient, err = d.newOnvifClient(device)
		if err != nil {
			return nil, errors.NewCommonEdgeX(errors.KindServerError, fmt.Sprintf("failed to initial onvif client for '%s' camera", device.Name), err)
		}
		d.onvifClients[deviceName] = onvifClient
	}
	return onvifClient, nil
}

func (d *Driver) removeOnvifClient(deviceName string) {
	d.lock.Lock()
	defer d.lock.Unlock()
	_, ok := d.onvifClients[deviceName]
	if ok {
		delete(d.onvifClients, deviceName)
	}
}

// HandleReadCommands triggers a protocol Read operation for the specified device.
func (d *Driver) HandleReadCommands(deviceName string, protocols map[string]models.ProtocolProperties, reqs []sdkModel.CommandRequest) ([]*sdkModel.CommandValue, error) {
	var edgexErr errors.EdgeX
	var responses = make([]*sdkModel.CommandValue, len(reqs))

	onvifClient, edgexErr := d.getOnvifClient(deviceName)
	if edgexErr != nil {
		return responses, errors.NewCommonEdgeXWrapper(edgexErr)
	}

	for i, req := range reqs {
		data, edgexErr := parametersFromURLRawQuery(req)
		if edgexErr != nil {
			return responses, errors.NewCommonEdgeXWrapper(edgexErr)
		}

		cv, edgexErr := onvifClient.CallOnvifFunction(req, GetFunction, data)
		if edgexErr != nil {
			return responses, errors.NewCommonEdgeX(errors.KindServerError, "failed to execute read command", edgexErr)
		}
		responses[i] = cv
	}

	return responses, nil
}

func attributeByKey(attributes map[string]interface{}, key string) (attr string, err errors.EdgeX) {
	val, ok := attributes[key]
	if !ok {
		return "", errors.NewCommonEdgeX(errors.KindContractInvalid, fmt.Sprintf("attribute %s not exists", key), nil)
	}
	attr = fmt.Sprint(val)
	return attr, nil
}

func parametersFromURLRawQuery(req sdkModel.CommandRequest) ([]byte, errors.EdgeX) {
	values, err := url.ParseQuery(fmt.Sprint(req.Attributes[URLRawQuery]))
	if err != nil {
		return nil, errors.NewCommonEdgeX(errors.KindServerError, fmt.Sprintf("failed to parse get command parameter for resource '%s'", req.DeviceResourceName), err)
	}
	param, exists := values[jsonObject]
	if !exists || len(param) == 0 {
		return []byte{}, nil
	}
	data, err := base64.StdEncoding.DecodeString(param[0])
	if err != nil {
		return nil, errors.NewCommonEdgeX(errors.KindServerError, fmt.Sprintf("failed to decode '%v' parameter for resource '%s', the value should be json object with base64 encoded", jsonObject, req.DeviceResourceName), err)
	}
	return data, nil
}

// HandleWriteCommands passes a slice of CommandRequest struct each representing
// a ResourceOperation for a specific device resource (aka DeviceObject).
// Since the commands are actuation commands, params provide parameters for the individual
// command.
func (d *Driver) HandleWriteCommands(deviceName string, protocols map[string]models.ProtocolProperties, reqs []sdkModel.CommandRequest, params []*sdkModel.CommandValue) error {
	var edgexErr errors.EdgeX

	onvifClient, edgexErr := d.getOnvifClient(deviceName)
	if edgexErr != nil {
		return errors.NewCommonEdgeXWrapper(edgexErr)
	}

	for i, req := range reqs {
		parameters, err := params[i].ObjectValue()
		if err != nil {
			return errors.NewCommonEdgeXWrapper(err)
		}
		data, err := json.Marshal(parameters)
		if err != nil {
			return errors.NewCommonEdgeX(errors.KindServerError, fmt.Sprintf("failed to marshal set command parameter for resource '%s'", req.DeviceResourceName), err)
		}

		result, err := onvifClient.CallOnvifFunction(req, SetFunction, data)
		if err != nil {
			return errors.NewCommonEdgeX(errors.KindServerError, fmt.Sprintf("failed to execute write command, %s", result), err)
		}
	}

	return nil
}

// DisconnectDevice handles protocol-specific cleanup when a device
// is removed.
func (d *Driver) DisconnectDevice(deviceName string, protocols map[string]models.ProtocolProperties) error {
	d.lc.Warn("Driver's DisconnectDevice function not implemented")
	return nil
}

// Stop the protocol-specific DS code to shutdown gracefully, or
// if the force parameter is 'true', immediately. The driver is responsible
// for closing any in-use channels, including the channel used to send async
// readings (if supported).
func (d *Driver) Stop(force bool) error {
	close(d.asynchCh)
	for _, client := range d.onvifClients {
		client.pullPointManager.UnsubscribeAll()
		client.baseNotificationManager.UnsubscribeAll()
	}

	return nil
}

func (d *Driver) publishControlPlaneEvent(deviceName, eventType string) {
	var cv *sdkModel.CommandValue
	var err error

	cv, err = sdkModel.NewCommandValue(eventType, common.ValueTypeString, deviceName)
	if err != nil {
		d.lc.Errorf("issue creating control plane-event %s for device %s: %v", eventType, deviceName, err)
		return
	}

	asyncValues := &sdkModel.AsyncValues{
		DeviceName:    d.serviceName,
		CommandValues: []*sdkModel.CommandValue{cv},
	}
	d.asynchCh <- asyncValues
}

// AddDevice is a callback function that is invoked
// when a new Device associated with this Device Service is added
func (d *Driver) AddDevice(deviceName string, protocols map[string]models.ProtocolProperties, adminState models.AdminState) error {
	// only execute if this was not called for the control-plane device
	if deviceName != d.serviceName {
		d.publishControlPlaneEvent(deviceName, cameraAdded)
		err := d.createOnvifClient(deviceName)
		if err != nil {
			return errors.NewCommonEdgeXWrapper(err)
		}
	}
	return nil
}

// UpdateDevice is a callback function that is invoked
// when a Device associated with this Device Service is updated
func (d *Driver) UpdateDevice(deviceName string, protocols map[string]models.ProtocolProperties, adminState models.AdminState) error {
	// only execute if this was not called for the control-plane device
	if deviceName != d.serviceName {
		d.publishControlPlaneEvent(deviceName, cameraUpdated)
		// Invoke the createOnvifClient func to create new onvif client and replace the old one
		err := d.createOnvifClient(deviceName)
		if err != nil {
			return errors.NewCommonEdgeXWrapper(err)
		}
	}
	return nil
}

// RemoveDevice is a callback function that is invoked
// when a Device associated with this Device Service is removed
func (d *Driver) RemoveDevice(deviceName string, protocols map[string]models.ProtocolProperties) error {
	// only execute if this was not called for the control-plane device
	if deviceName != d.serviceName {
		d.publishControlPlaneEvent(deviceName, cameraDeleted)
		d.removeOnvifClient(deviceName)
	}
	return nil
}

// createOnvifClient create the Onvif client for specified the device
func (d *Driver) createOnvifClient(deviceName string) error {
	device, err := sdk.RunningService().GetDeviceByName(deviceName)
	if err != nil {
		return errors.NewCommonEdgeXWrapper(err)
	}
	onvifClient, err := d.newOnvifClient(device)
	if err != nil {
		return errors.NewCommonEdgeX(errors.KindServerError, fmt.Sprintf("failed to initial onvif client for '%s' camera", device.Name), err)
	}

	d.lock.Lock()
	defer d.lock.Unlock()
	d.onvifClients[deviceName] = onvifClient
	return nil
}

func (d *Driver) getCredentials(secretPath string) (config.Credentials, errors.EdgeX) {
	credentials := config.Credentials{}
	deviceService := sdk.RunningService()

	timer := startup.NewTimer(d.config.CredentialsRetryTime, d.config.CredentialsRetryWait)

	var secretData map[string]string
	var err error
	for timer.HasNotElapsed() {
		secretData, err = deviceService.SecretProvider.GetSecret(secretPath, secret.UsernameKey, secret.PasswordKey)
		if err == nil {
			break
		}

		d.lc.Warnf(
			"Unable to retrieve camera credentials from SecretProvider at path '%s': %s. Retrying for %s",
			secretPath,
			err.Error(),
			timer.RemainingAsString())
		timer.SleepForInterval()
	}

	if err != nil {
		return credentials, errors.NewCommonEdgeXWrapper(err)
	}

	credentials.Username = secretData[secret.UsernameKey]
	credentials.Password = secretData[secret.PasswordKey]

	return credentials, nil
}

// Discover performs a discovery on the network and passes them to EdgeX to get provisioned
func (d *Driver) Discover() {
	d.lc.Info("Discover was called.")
	//
	//d.configMu.RLock()
	maxSeconds := driver.config.MaxDiscoverDurationSeconds
	//d.configMu.RUnlock()
	//
	//if registerProvisionWatchers {
	//	d.watchersMu.Lock()
	//	if !d.addedWatchers {
	//		if err := d.addProvisionWatchers(); err != nil {
	//			d.lc.Error("Error adding provision watchers. Newly discovered devices may fail to register with EdgeX.",
	//				"error", err.Error())
	//			// Do not return on failure, as it is possible there are alternative watchers registered.
	//			// And if not, the discovered devices will just not be registered with EdgeX, but will
	//			// still be available for discovery again.
	//		} else {
	//			d.addedWatchers = true
	//		}
	//	}
	//	d.watchersMu.Unlock()
	//}

	ctx := context.Background()
	if maxSeconds > 0 {
		var cancel context.CancelFunc
		ctx, cancel = context.WithTimeout(context.Background(),
			time.Duration(maxSeconds)*time.Second)
		defer cancel()
	}

	d.discover(ctx)
}

//// Discover triggers protocol specific device discovery, which is an asynchronous operation.
//// Devices found as part of this discovery operation are written to the channel devices.
//func (d *Driver) Discover() {
//	onvifDevices := wsdiscovery.GetAvailableDevicesAtSpecificEthernetInterface(d.config.DiscoveryEthernetInterface)
//	var discoveredDevices []sdkModel.DiscoveredDevice
//	for _, onvifDevice := range onvifDevices {
//		if onvifDevice.GetDeviceParams().EndpointRefAddress == "" {
//			d.lc.Warnf("The EndpointRefAddress is empty from the Onvif camera, unable to add the camera %s", onvifDevice.GetDeviceParams().Xaddr)
//			continue
//		}
//		address, port := addressAndPort(onvifDevice.GetDeviceParams().Xaddr)
//		dev := models.Device{
//			// Using Xaddr as the temporary name
//			Name: onvifDevice.GetDeviceParams().Xaddr,
//			Protocols: map[string]models.ProtocolProperties{
//				OnvifProtocol: {
//					Address:    address,
//					Port:       port,
//					AuthMode:   d.config.DefaultAuthMode,
//					SecretPath: d.config.DefaultSecretPath,
//				},
//			},
//		}
//
//		devInfo, edgexErr := d.getDeviceInformation(dev)
//		endpointRef := onvifDevice.GetDeviceParams().EndpointRefAddress
//		var discovered sdkModel.DiscoveredDevice
//		if edgexErr != nil {
//			d.lc.Warnf("failed to get the device information for the camera %s, %v", endpointRef, edgexErr)
//			dev.Protocols[OnvifProtocol][SecretPath] = endpointRef
//			discovered = sdkModel.DiscoveredDevice{
//				Name:        endpointRef,
//				Protocols:   dev.Protocols,
//				Description: "Auto discovered Onvif camera",
//				Labels:      []string{"auto-discovery"},
//			}
//			d.lc.Debugf("Discovered unknown camera from the address '%s'", onvifDevice.GetDeviceParams().Xaddr)
//		} else {
//			dev.Protocols[OnvifProtocol][Manufacturer] = devInfo.Manufacturer
//			dev.Protocols[OnvifProtocol][Model] = devInfo.Model
//			dev.Protocols[OnvifProtocol][FirmwareVersion] = devInfo.FirmwareVersion
//			dev.Protocols[OnvifProtocol][SerialNumber] = devInfo.SerialNumber
//			dev.Protocols[OnvifProtocol][HardwareId] = devInfo.HardwareId
//
//			// Spaces are not allowed in the device name
//			deviceName := fmt.Sprintf("%s-%s-%s",
//				strings.ReplaceAll(devInfo.Manufacturer, " ", "-"),
//				strings.ReplaceAll(devInfo.Model, " ", "-"),
//				onvifDevice.GetDeviceParams().EndpointRefAddress)
//
//			discovered = sdkModel.DiscoveredDevice{
//				Name:        deviceName,
//				Protocols:   dev.Protocols,
//				Description: fmt.Sprintf("%s %s Camera", devInfo.Manufacturer, devInfo.Model),
//				Labels:      []string{"auto-discovery", devInfo.Manufacturer, devInfo.Model},
//			}
//			d.lc.Debugf("Discovered camera from the address '%s'", onvifDevice.GetDeviceParams().Xaddr)
//		}
//		discoveredDevices = append(discoveredDevices, discovered)
//	}
//
//	d.deviceCh <- discoveredDevices
//}

func (d *Driver) discover(ctx context.Context) {
	params := discoverParams{
		// split the comma separated string here to avoid issues with EdgeX's Consul implementation
		subnets:                    strings.Split(d.config.DiscoverySubnets, ","),
		asyncLimit:                 d.config.ProbeAsyncLimit,
		timeout:                    time.Duration(d.config.ProbeTimeoutSeconds) * time.Second,
		scanPorts:                  strings.Split(d.config.ScanPorts, ","),
		defaultAuthMode:            d.config.DefaultAuthMode,
		defaultSecretPath:          d.config.DefaultSecretPath,
		multicastEthernetInterface: d.config.DiscoveryEthernetInterface,
		lc:                         d.lc,
		driver:                     d,
	}

	t1 := time.Now()
	result := autoDiscover(ctx, params)
	if ctx.Err() != nil {
		d.lc.Warn("Discover process has been cancelled!", "ctxErr", ctx.Err())
	}

	d.lc.Info(fmt.Sprintf("Discovered %d new devices in %v.", len(result), time.Since(t1)))
	// pass the discovered devices to the EdgeX SDK to be passed through to the provision watchers
	d.deviceCh <- result
}

func addressAndPort(xaddr string) (string, string) {
	substrings := strings.Split(xaddr, ":")
	if len(substrings) == 1 {
		// The port the might be empty from the discovered result, for example <d:XAddrs>http://192.168.12.123/onvif/device_service</d:XAddrs>
		return substrings[0], "80"
	} else {
		return substrings[0], substrings[1]
	}
}

func (d *Driver) getDeviceInformation(dev models.Device) (devInfo *device.GetDeviceInformationResponse, edgexErr errors.EdgeX) {
	devClient, edgexErr := d.newTemporaryOnvifClient(dev)
	if edgexErr != nil {
		return nil, errors.NewCommonEdgeXWrapper(edgexErr)
	}
	devInfoResponse, edgexErr := devClient.callOnvifFunction(onvif.DeviceWebService, onvif.GetDeviceInformation, []byte{})
	if edgexErr != nil {
		return nil, errors.NewCommonEdgeXWrapper(edgexErr)
	}
	devInfo, ok := devInfoResponse.(*device.GetDeviceInformationResponse)
	if !ok {
		return nil, errors.NewCommonEdgeX(errors.KindServerError, fmt.Sprintf("invalid GetDeviceInformationResponse for the camera %s", dev.Name), nil)
	}
	return devInfo, nil
}

// newOnvifClient creates a temporary client for auto-discovery
func (d *Driver) newTemporaryOnvifClient(device models.Device) (*OnvifClient, errors.EdgeX) {
	cameraInfo, edgexErr := CreateCameraInfo(device.Protocols)
	if edgexErr != nil {
		return nil, errors.NewCommonEdgeX(errors.KindServerError, fmt.Sprintf("failed to create cameraInfo for camera %s", device.Name), edgexErr)
	}

	var credential config.Credentials
	if cameraInfo.AuthMode != onvif.NoAuth {
		credential, edgexErr = d.getCredentials(cameraInfo.SecretPath)
		if edgexErr != nil {
			return nil, errors.NewCommonEdgeX(errors.KindServerError, fmt.Sprintf("failed to get credentials for camera %s", device.Name), edgexErr)
		}
	}

	dev, err := onvif.NewDevice(onvif.DeviceParams{
		Xaddr:    deviceAddress(cameraInfo),
		Username: credential.Username,
		Password: credential.Password,
		AuthMode: cameraInfo.AuthMode,
		HttpClient: &http.Client{
			Timeout: time.Duration(d.config.RequestTimeout) * time.Second,
		},
	})
	if err != nil {
		return nil, errors.NewCommonEdgeX(errors.KindServiceUnavailable, "failed to initial Onvif device client", err)
	}

	client := &OnvifClient{
		lc:          d.lc,
		DeviceName:  device.Name,
		cameraInfo:  cameraInfo,
		onvifDevice: dev,
	}
	return client, nil
}<|MERGE_RESOLUTION|>--- conflicted
+++ resolved
@@ -43,26 +43,6 @@
 // Driver implements the sdkModel.ProtocolDriver interface for
 // the device service
 type Driver struct {
-<<<<<<< HEAD
-	lc            logger.LoggingClient
-	asynchCh      chan<- *sdkModel.AsyncValues
-	deviceCh      chan<- []sdkModel.DiscoveredDevice
-	config        *configuration
-	lock          *sync.RWMutex
-	deviceClients map[string]*DeviceClient
-	svc           ServiceWrapper
-}
-
-// NewProtocolDriver initializes the singleton Driver and
-// returns it to the caller
-func NewProtocolDriver() *Driver {
-	once.Do(func() {
-		driver = new(Driver)
-		driver.deviceClients = make(map[string]*DeviceClient)
-	})
-
-	return driver
-=======
 	lc           logger.LoggingClient
 	asynchCh     chan<- *sdkModel.AsyncValues
 	deviceCh     chan<- []sdkModel.DiscoveredDevice
@@ -70,7 +50,7 @@
 	lock         *sync.RWMutex
 	onvifClients map[string]*OnvifClient
 	serviceName  string
->>>>>>> 152ed55e
+	svc          ServiceWrapper
 }
 
 // Initialize performs protocol-specific initialization for the device
@@ -365,7 +345,7 @@
 	d.lc.Info("Discover was called.")
 	//
 	//d.configMu.RLock()
-	maxSeconds := driver.config.MaxDiscoverDurationSeconds
+	maxSeconds := d.config.MaxDiscoverDurationSeconds
 	//d.configMu.RUnlock()
 	//
 	//if registerProvisionWatchers {
