// -*- Mode: Go; indent-tabs-mode: t -*-
//
// Copyright (C) 2022 Intel Corporation
//
// SPDX-License-Identifier: Apache-2.0

package driver

import (
	"fmt"
	"net"
	"os"
	"strings"
	"time"

	"github.com/IOTechSystems/onvif"
	wsdiscovery "github.com/IOTechSystems/onvif/ws-discovery"
	"github.com/edgexfoundry/device-onvif-camera/internal/netscan"
	sdkModel "github.com/edgexfoundry/device-sdk-go/v2/pkg/models"
	contract "github.com/edgexfoundry/go-mod-core-contracts/v2/models"
	"github.com/gofrs/uuid"
	"github.com/pkg/errors"
)

const (
	bufSize = 8192
)

// OnvifProtocolDiscovery implements netscan.ProtocolSpecificDiscovery
type OnvifProtocolDiscovery struct {
	driver *Driver
}

func NewOnvifProtocolDiscovery(driver *Driver) *OnvifProtocolDiscovery {
	return &OnvifProtocolDiscovery{driver: driver}
}

// ProbeFilter takes in a host and a slice of ports to be scanned. It should return a slice
// of ports to actually scan, or a nil/empty slice if the host is to not be scanned at all.
// Can be used to filter out known devices from being probed again if required.
func (proto *OnvifProtocolDiscovery) ProbeFilter(_ string, ports []string) []string {
	// For onvif we do not want to do any filtering
	return ports
}

// OnConnectionDialed handles the protocol specific verification if there is actually
// a valid device or devices at the other end of the connection.
func (proto *OnvifProtocolDiscovery) OnConnectionDialed(host string, port string, conn net.Conn, params netscan.Params) ([]netscan.ProbeResult, error) {
	// attempt a basic direct probe approach using the open connection
	devices, err := executeRawProbe(conn, params)
	if err != nil {
		params.Logger.Debug(err.Error())
	} else if len(devices) > 0 {
		return mapProbeResults(host, port, devices), nil
	}
	return nil, err
}

// ConvertProbeResult takes a raw ProbeResult and transforms it into a
// processed DiscoveredDevice struct.
func (proto *OnvifProtocolDiscovery) ConvertProbeResult(probeResult netscan.ProbeResult, params netscan.Params) (sdkModel.DiscoveredDevice, error) {
	onvifDevice, ok := probeResult.Data.(onvif.Device)
	if !ok {
		return sdkModel.DiscoveredDevice{}, fmt.Errorf("unable to cast probe result into onvif.Device. type=%T", probeResult.Data)
	}

	discovered, err := proto.driver.createDiscoveredDevice(onvifDevice)
	if err != nil {
		return sdkModel.DiscoveredDevice{}, err
	}

	return discovered, nil
}

// createDiscoveredDevice will take an onvif.Device that was detected on the network and
// attempt to get more information about the device and create an EdgeX compatible DiscoveredDevice.
func (d *Driver) createDiscoveredDevice(onvifDevice onvif.Device) (sdkModel.DiscoveredDevice, error) {
	xaddr := onvifDevice.GetDeviceParams().Xaddr
	endpointRefAddr := onvifDevice.GetDeviceParams().EndpointRefAddress
	if endpointRefAddr == "" {
		d.lc.Warnf("The EndpointRefAddress is empty from the Onvif camera, unable to add the camera %s", xaddr)
		return sdkModel.DiscoveredDevice{}, fmt.Errorf("empty EndpointRefAddress for XAddr %s", xaddr)
	}
	address, port := addressAndPort(xaddr)
	device := contract.Device{
		// Using Xaddr as the temporary name
		Name: xaddr,
		Protocols: map[string]contract.ProtocolProperties{
			OnvifProtocol: {
				Address:            address,
				Port:               port,
				AuthMode:           d.config.DefaultAuthMode,
				SecretPath:         d.config.DefaultSecretPath,
				EndpointRefAddress: endpointRefAddr,
			},
		},
	}

	devInfo, edgexErr := d.getDeviceInformation(device)
	if edgexErr != nil {
		// try again using the endpointRefAddr as the SecretPath. the reason for this is that
		// the user may have pre-filled the secret store with per-device credentials based on the endpointRefAddr.
		device.Protocols[OnvifProtocol][SecretPath] = endpointRefAddr
		devInfo, edgexErr = d.getDeviceInformation(device)
	}

	var discovered sdkModel.DiscoveredDevice
	if edgexErr != nil {
		d.lc.Warnf("failed to get the device information for the camera %s, %v", endpointRefAddr, edgexErr)
		discovered = sdkModel.DiscoveredDevice{
			Name:        endpointRefAddr,
			Protocols:   device.Protocols,
			Description: "Auto discovered Onvif camera",
			Labels:      []string{"auto-discovery"},
		}
		d.lc.Debugf("Discovered unknown camera '%s' from the address '%s'", discovered.Name, xaddr)
	} else {
		device.Protocols[OnvifProtocol][Manufacturer] = devInfo.Manufacturer
		device.Protocols[OnvifProtocol][Model] = devInfo.Model
		device.Protocols[OnvifProtocol][FirmwareVersion] = devInfo.FirmwareVersion
		device.Protocols[OnvifProtocol][SerialNumber] = devInfo.SerialNumber
		device.Protocols[OnvifProtocol][HardwareId] = devInfo.HardwareId

		// Spaces are not allowed in the device name
		deviceName := fmt.Sprintf("%s-%s-%s",
			strings.ReplaceAll(devInfo.Manufacturer, " ", "-"),
			strings.ReplaceAll(devInfo.Model, " ", "-"),
			endpointRefAddr)

		discovered = sdkModel.DiscoveredDevice{
			Name:        deviceName,
			Protocols:   device.Protocols,
			Description: fmt.Sprintf("%s %s Camera", devInfo.Manufacturer, devInfo.Model),
			Labels:      []string{"auto-discovery", devInfo.Manufacturer, devInfo.Model},
		}
		d.lc.Debugf("Discovered camera '%s' from the address '%s'", discovered.Name, xaddr)
	}
	return discovered, nil
}

// mapProbeResults converts a slice of discovered onvif.Device into the generic
// netscan.ProbeResult.
func mapProbeResults(host, port string, devices []onvif.Device) (res []netscan.ProbeResult) {
	for _, device := range devices {
		res = append(res, netscan.ProbeResult{
			Host: host,
			Port: port,
			Data: device,
		})
	}
	return res
}

// executeRawProbe essentially performs a UDP unicast ws-discovery probe by sending the
// probe message directly over the connection and listening for any responses. Those
// responses are then converted into a slice of onvif.Device.
func executeRawProbe(conn net.Conn, params netscan.Params) ([]onvif.Device, error) {
	probeSOAP := wsdiscovery.BuildProbeMessage(uuid.Must(uuid.NewV4()).String(), nil, nil,
		map[string]string{"dn": "http://www.onvif.org/ver10/network/wsdl"})

	addr := conn.RemoteAddr().String()
	if err := conn.SetDeadline(time.Now().Add(params.Timeout)); err != nil {
		return nil, errors.Wrapf(err, "%s: failed to set read/write deadline", addr)
	}

	if _, err := conn.Write([]byte(probeSOAP.String())); err != nil {
		return nil, errors.Wrap(err, "failed to write probe message")
	}

	var responses []string
	buf := make([]byte, bufSize)
	// keep reading from the PacketConn until the read deadline expires or an error occurs
	for {
		n, _, err := (conn.(net.PacketConn)).ReadFrom(buf)
		if err != nil {
			// ErrDeadlineExceeded is expected once the read timeout is expired
			if !errors.Is(err, os.ErrDeadlineExceeded) {
				params.Logger.Debugf("Unexpected error occurred while reading ws-discovery responses: %s", err.Error())
			}
			break
		}
		responses = append(responses, string(buf[0:n]))
	}

	if len(responses) == 0 {
		// log as trace because when using UDP this will be logged for all devices that are probed
		// that do not respond or refuse the connection.
		params.Logger.Tracef("%s: No Response", addr)
		return nil, nil
	}
	for i, resp := range responses {
		params.Logger.Debugf("%s: Response %d of %d: %s", addr, i+1, len(responses), resp)
	}

	devices, err := wsdiscovery.DevicesFromProbeResponses(responses)
	if err != nil {
		return nil, err
	}
	if len(devices) == 0 {
		params.Logger.Debugf("%s: no devices matched from probe response", addr)
		return nil, nil
	}

	return devices, nil
<<<<<<< HEAD
}

// makeDeviceMap creates a lookup table of existing devices by EndpointRefAddress
func (d *Driver) makeDeviceMap() map[string]contract.Device {
	devices := d.svc.Devices()
	deviceMap := make(map[string]contract.Device, len(devices))

	for _, dev := range devices {
		if dev.Name == d.serviceName {
			// skip control plane device
			continue
		}

		onvifInfo := dev.Protocols[OnvifProtocol]
		if onvifInfo == nil {
			d.lc.Warnf("Found registered device %s without %s protocol information.", dev.Name, OnvifProtocol)
			continue
		}

		endpointRef := onvifInfo["EndpointRefAddress"]
		if endpointRef == "" {
			d.lc.Warnf("Registered device %s is missing required %s protocol information: EndpointRefAddress.",
				dev.Name, OnvifProtocol)
			continue
		}

		deviceMap[endpointRef] = dev
	}

	return deviceMap
}

// discoverFilter iterates through the discovered devices, and returns any that are not duplicates
// of devices in metadata or are from an alternate discovery method
// will return an empty slice if no new devices are discovered
func (d *Driver) discoverFilter(discoveredDevices []sdkModel.DiscoveredDevice) (filtered []sdkModel.DiscoveredDevice) {
	// filter out duplicate discovered devices by endpoint reference
	discoveredMap := make(map[string]sdkModel.DiscoveredDevice)
	for _, device := range discoveredDevices {
		endpointRef := device.Protocols[OnvifProtocol][EndpointRefAddress]
		if _, found := discoveredMap[endpointRef]; !found {
			discoveredMap[endpointRef] = device
		}
	}

	existingDevices := d.makeDeviceMap() // create comparison map

	// loop through discovered devices and see if they are already discovered
	for endpointRef, device := range discoveredMap {
		if existingDevice, found := existingDevices[endpointRef]; found {
			if err := d.updateExistingDevice(existingDevice, device); err != nil {
				d.lc.Errorf("error occurred while updating existing device %s: %s", existingDevice.Name, err.Error())
			}
			continue // skip registering existing device
		}
		// if device was not found, add it to the list of new devices to be registered with EdgeX
		filtered = append(filtered, device)
	}

	return filtered
}

// // checkConnection compares all existing devices and searches for a matching discovered device
// // it updates all disconnected devices with its status
// func (d *Driver) checkConnection(discovered []sdkModel.DiscoveredDevice) {
// 	devMap := d.makeDeviceMap() // create comparison map
// 	var connected bool
// 	for name, dev := range devMap {
// 		connected = false
// 		for _, discDev := range discovered {
// 			if discDev.Protocols["Onvif"]["EndpointRefAddress"] == name {
// 				connected = true
// 				dev.LastConnected = time.Now().Unix()
// 				break
// 			}
// 		}
// 		if !connected {
// 			elapsed := time.Now().Unix() - dev.LastConnected
// 			if elapsed > 200 {
// 				// Decommissioned
// 			} else {
// 				// Maintenance
// 			}
// 			dev.OperatingState = contract.Down
// 			d.svc.UpdateDevice(dev)
// 		}
// 	}
// }
=======
}
>>>>>>> 953a54b1
<|MERGE_RESOLUTION|>--- conflicted
+++ resolved
@@ -202,7 +202,6 @@
 	}
 
 	return devices, nil
-<<<<<<< HEAD
 }
 
 // makeDeviceMap creates a lookup table of existing devices by EndpointRefAddress
@@ -290,7 +289,4 @@
 // 			d.svc.UpdateDevice(dev)
 // 		}
 // 	}
-// }
-=======
-}
->>>>>>> 953a54b1
+// }