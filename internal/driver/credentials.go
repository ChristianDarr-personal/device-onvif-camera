// -*- Mode: Go; indent-tabs-mode: t -*-
//
// Copyright (C) 2022 Intel Corporation
//
// SPDX-License-Identifier: Apache-2.0

package driver

import (
	"github.com/IOTechSystems/onvif"
<<<<<<< HEAD
	sdk "github.com/edgexfoundry/device-sdk-go/v2/pkg/service"
=======
	"github.com/edgexfoundry/go-mod-bootstrap/v2/bootstrap/startup"
>>>>>>> 3bc4a4f1
	"github.com/edgexfoundry/go-mod-core-contracts/v2/errors"
	"github.com/edgexfoundry/go-mod-core-contracts/v2/models"
)

// Credentials encapsulates username, password, and AuthMode attributes.
// Assign AuthMode to "digest" | "usernametoken" | "both" | "none"
type Credentials struct {
	Username string
	Password string
	AuthMode string
}

const (
	AuthModeDigest        string = onvif.DigestAuth
	AuthModeUsernameToken string = onvif.UsernameTokenAuth
	AuthModeBoth          string = onvif.Both
	AuthModeNone          string = onvif.NoAuth
)

const (
	UsernameKey = "username"
	PasswordKey = "password"
	AuthModeKey = "mode"
)

var (
	noAuthCredentials = Credentials{
		AuthMode: AuthModeNone,
	}
)

func IsAuthModeValid(mode string) bool {
	return mode == AuthModeDigest ||
		mode == AuthModeUsernameToken ||
		mode == AuthModeBoth ||
		mode == AuthModeNone
}

// tryGetCredentials will attempt one time to get the credentials located at secretPath from
// secret provider and return them, otherwise return an error.
func (d *Driver) tryGetCredentials(secretPath string) (Credentials, errors.EdgeX) {
	secretData, err := d.sdkService.GetSecretProvider().GetSecret(secretPath, UsernameKey, PasswordKey, AuthModeKey)
	if err != nil {
		return Credentials{}, errors.NewCommonEdgeXWrapper(err)
	}

	credentials := Credentials{
		Username: secretData[UsernameKey],
		Password: secretData[PasswordKey],
		AuthMode: secretData[AuthModeKey],
	}

	if !IsAuthModeValid(secretData[AuthModeKey]) {
		d.lc.Warnf("AuthMode is set to an invalid value: %s. setting value to 'usernametoken'.", credentials.AuthMode)
		credentials.AuthMode = AuthModeUsernameToken
	}

	return credentials, nil
}

<<<<<<< HEAD
=======
// getCredentials will repeatedly try and get the credentials located at secretPath from
// secret provider every CredentialsRetryTime seconds for a maximum of CredentialsRetryWait seconds.
// Note that this function will block until either the credentials are found, or CredentialsRetryWait
// seconds have elapsed.
func (d *Driver) getCredentials(secretPath string) (credentials Credentials, err errors.EdgeX) {
	d.configMu.RLock()
	timer := startup.NewTimer(d.config.AppCustom.CredentialsRetryTime, d.config.AppCustom.CredentialsRetryWait)
	d.configMu.RUnlock()

	for timer.HasNotElapsed() {
		if credentials, err = d.tryGetCredentials(secretPath); err == nil {
			return credentials, nil
		}

		d.lc.Warnf(
			"Unable to retrieve camera credentials from SecretProvider at path '%s': %s. Retrying for %s",
			secretPath,
			err.Error(),
			timer.RemainingAsString())
		timer.SleepForInterval()
	}

	return credentials, err
}

>>>>>>> 3bc4a4f1
// tryGetCredentialsForDevice will attempt to use the device's MAC address to look up the credentials
// from the Secret Store. If a mapping does not exist, or the device's MAC address is missing or invalid,
// the default secret path will be used to look up the credentials. An error is returned if the secret path
// does not exist in the Secret Store.
func (d *Driver) tryGetCredentialsForDevice(device models.Device) (Credentials, errors.EdgeX) {
	d.configMu.RLock()
	defaultSecretPath := d.config.AppCustom.DefaultSecretPath
	d.configMu.RUnlock()

	secretPath := defaultSecretPath
	if mac, hasMAC := device.Protocols[OnvifProtocol][MACAddress]; hasMAC {
		secretPath = d.macAddressMapper.TryGetSecretPathForMACAddress(mac, defaultSecretPath)
	} else {
		d.lc.Warnf("Device %s is missing MAC Address, using default secret path", device.Name)
	}

	credentials, edgexErr := d.tryGetCredentials(secretPath)
	if edgexErr != nil {
		d.lc.Errorf("Failed to retrieve credentials for the secret path %s: %s", secretPath, edgexErr.Error())
		return Credentials{}, errors.NewCommonEdgeX(errors.KindServerError, "failed to get credentials", edgexErr)
	}

	return credentials, nil
}<|MERGE_RESOLUTION|>--- conflicted
+++ resolved
@@ -8,11 +8,6 @@
 
 import (
 	"github.com/IOTechSystems/onvif"
-<<<<<<< HEAD
-	sdk "github.com/edgexfoundry/device-sdk-go/v2/pkg/service"
-=======
-	"github.com/edgexfoundry/go-mod-bootstrap/v2/bootstrap/startup"
->>>>>>> 3bc4a4f1
 	"github.com/edgexfoundry/go-mod-core-contracts/v2/errors"
 	"github.com/edgexfoundry/go-mod-core-contracts/v2/models"
 )
@@ -73,34 +68,6 @@
 	return credentials, nil
 }
 
-<<<<<<< HEAD
-=======
-// getCredentials will repeatedly try and get the credentials located at secretPath from
-// secret provider every CredentialsRetryTime seconds for a maximum of CredentialsRetryWait seconds.
-// Note that this function will block until either the credentials are found, or CredentialsRetryWait
-// seconds have elapsed.
-func (d *Driver) getCredentials(secretPath string) (credentials Credentials, err errors.EdgeX) {
-	d.configMu.RLock()
-	timer := startup.NewTimer(d.config.AppCustom.CredentialsRetryTime, d.config.AppCustom.CredentialsRetryWait)
-	d.configMu.RUnlock()
-
-	for timer.HasNotElapsed() {
-		if credentials, err = d.tryGetCredentials(secretPath); err == nil {
-			return credentials, nil
-		}
-
-		d.lc.Warnf(
-			"Unable to retrieve camera credentials from SecretProvider at path '%s': %s. Retrying for %s",
-			secretPath,
-			err.Error(),
-			timer.RemainingAsString())
-		timer.SleepForInterval()
-	}
-
-	return credentials, err
-}
-
->>>>>>> 3bc4a4f1
 // tryGetCredentialsForDevice will attempt to use the device's MAC address to look up the credentials
 // from the Secret Store. If a mapping does not exist, or the device's MAC address is missing or invalid,
 // the default secret path will be used to look up the credentials. An error is returned if the secret path
