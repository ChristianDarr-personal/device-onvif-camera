[Writable]
LogLevel = "INFO"
  # Example InsecureSecrets configuration that simulates SecretStore for when EDGEX_SECURITY_SECRET_STORE=false
  # InsecureSecrets are required for when Redis is used for message bus
  [Writable.InsecureSecrets]
    [Writable.InsecureSecrets.DB]
    path = "redisdb"
      [Writable.InsecureSecrets.DB.Secrets]
      username = ""
      password = ""
    [Writable.InsecureSecrets.Camera001]
    path = "credentials001"
      [Writable.InsecureSecrets.Camera001.Secrets]
      username = "administrator"
      password = "Password1!"
    # If having more than one camera, uncomment the following config settings
#    [Writable.InsecureSecrets.Camera002]
#    path = "credentials002"
#      [Writable.InsecureSecrets.Camera002.Secrets]
#      username = "administrator"
#      password = "Password1!"

[Service]
HealthCheckInterval = "10s"
Host = "localhost"
Port = 59984
ServerBindAddr = ""  # blank value defaults to Service.Host value
StartupMsg = "Camera device service started"
# MaxRequestSize limit the request body size in byte of put command
MaxRequestSize = 0 # value 0 unlimit the request size.
RequestTimeout = "5s"
  [Service.CORSConfiguration]
  EnableCORS = false
  CORSAllowCredentials = false
  CORSAllowedOrigin = "https://localhost"
  CORSAllowedMethods = "GET, POST, PUT, PATCH, DELETE"
  CORSAllowedHeaders = "Authorization, Accept, Accept-Language, Content-Language, Content-Type, X-Correlation-ID"
  CORSExposeHeaders = "Cache-Control, Content-Language, Content-Length, Content-Type, Expires, Last-Modified, Pragma, X-Correlation-ID"
  CORSMaxAge = 3600

# Only used when EDGEX_SECURITY_SECRET_STORE=true which is now required for secure consul
# Must also add `ADD_SECRETSTORE_TOKENS: "device-usb-camera"`  and  `ADD_KNOWN_SECRETS: redisdb[device-usb-camera]` to secret-store-setup environment so it generates  the token and secret store in vault for 'device-usb-camera' and added the Redis credentials
[SecretStore]
Type = "vault"
Host = "localhost"
Port = 8200
Path = "device-onvif-camera/"
Protocol = "http"
RootCaCertPath = ""
ServerName = ""
TokenFile = "/tmp/edgex/secrets/device-onvif-camera/secrets-token.json"
  [SecretStore.Authentication]
  AuthType = "X-Vault-Token"

[Registry]
Type = "consul"
Host = "localhost"
Port = 8500

[Clients]
  [Clients.core-data]
  Protocol = "http"
  Host = "localhost"
  Port = 59880

  [Clients.core-metadata]
  Protocol = "http"
  Host = "localhost"
  Port = 59881

[MessageQueue]
Protocol = "redis"
Host = "localhost"
Port = 6379
Type = "redis"
AuthMode = "usernamepassword"  # required for redis messagebus (secure or insecure).
SecretName = "redisdb"
PublishTopicPrefix = "edgex/events/device" # /<device-profile-name>/<device-name>/<source-name> will be added to this Publish Topic prefix
  [MessageQueue.Optional]
  # Default MQTT Specific options that need to be here to enable environment variable overrides of them
  # Client Identifiers
  ClientId = "device-onvif-camera"
  # Connection information
  Qos = "0" # Quality of Sevice values are 0 (At most once), 1 (At least once) or 2 (Exactly once)
  KeepAlive = "10" # Seconds (must be 2 or greater)
  Retained = "false"
  AutoReconnect = "true"
  ConnectTimeout = "5" # Seconds
  SkipCertVerify = "false" # Only used if Cert/Key file or Cert/Key PEMblock are specified

[Device]
DataTransform = true
MaxCmdOps = 128
MaxCmdValueLen = 256
ProfilesDir = "./res/profiles"
DevicesDir = "./res/devices"
UpdateLastConnected = false
EnableAsyncReadings = true
AsyncBufferSize = 16
Labels = []
UseMessageBus = true
  [Device.Discovery]
  Enabled = true
  Interval = "1h"

# Driver configs
[Driver]
CredentialsRetryTime = "120" # Seconds
CredentialsRetryWait = "1" # Seconds
RequestTimeout = "5" # Seconds
DiscoveryEthernetInterface = ""
DefaultAuthMode = "usernametoken"
DefaultSecretPath = "credentials001"
# BaseNotificationURL indicates the device service network location
BaseNotificationURL = "http://192.168.12.112:59984"

# Select which discovery mechanism(s) to use
DiscoveryMode = "both" # netscan, multicast, or both

<<<<<<< HEAD
# List of IPv4 subnets to perform ONVIF device discovery process on, in CIDR format (X.X.X.X/Y)
=======
# List of IPv4 subnets to perform netscan discovery on, in CIDR format (X.X.X.X/Y)
>>>>>>> 86f98d31
# separated by commas ex: "192.168.1.0/24,10.0.0.0/24"
DiscoverySubnets = ""

# Maximum simultaneous network probes
ProbeAsyncLimit = "4000"

# Maximum amount of milliseconds to wait for each IP probe before timing out.
# This will also be the minimum time the discovery process can take.
ProbeTimeoutMillis = "2000"

# Maximum amount of seconds the discovery process is allowed to run before it will be cancelled.
# It is especially important to have this configured in the case of larger subnets such as /16 and /8
MaxDiscoverDurationSeconds = "300"<|MERGE_RESOLUTION|>--- conflicted
+++ resolved
@@ -117,11 +117,8 @@
 # Select which discovery mechanism(s) to use
 DiscoveryMode = "both" # netscan, multicast, or both
 
-<<<<<<< HEAD
-# List of IPv4 subnets to perform ONVIF device discovery process on, in CIDR format (X.X.X.X/Y)
-=======
+
 # List of IPv4 subnets to perform netscan discovery on, in CIDR format (X.X.X.X/Y)
->>>>>>> 86f98d31
 # separated by commas ex: "192.168.1.0/24,10.0.0.0/24"
 DiscoverySubnets = ""
 
