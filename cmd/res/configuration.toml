--- conflicted
+++ resolved
@@ -22,15 +22,9 @@
 
 [Service]
 HealthCheckInterval = "10s"
-<<<<<<< HEAD
-Host = "0.0.0.0"
-Port = 59985
-ServerBindAddr = "0.0.0.0"  # blank value defaults to Service.Host value
-=======
 Host = "localhost"
 Port = 59984
 ServerBindAddr = ""  # blank value defaults to Service.Host value
->>>>>>> 152ed55e
 StartupMsg = "Camera device service started"
 # MaxRequestSize limit the request body size in byte of put command
 MaxRequestSize = 0 # value 0 unlimit the request size.
@@ -107,11 +101,7 @@
 UseMessageBus = true
   [Device.Discovery]
   Enabled = true
-<<<<<<< HEAD
-  Interval = "30s"
-=======
   Interval = "1h"
->>>>>>> 152ed55e
 
 # Driver configs
 [Driver]
@@ -122,8 +112,7 @@
 DefaultAuthMode = "usernametoken"
 DefaultSecretPath = "credentials001"
 # BaseNotificationURL indicates the device service network location
-<<<<<<< HEAD
-BaseNotificationURL = "http://127.0.0.1:59985"
+BaseNotificationURL = "http://192.168.12.112:59984"
 
 # List of IPv4 subnets to perform LLRP discovery process on, in CIDR format (X.X.X.X/Y)
 # separated by commas ex: "192.168.1.0/24,10.0.0.0/24"
@@ -141,7 +130,4 @@
 
 # Maximum amount of seconds the discovery process is allowed to run before it will be cancelled.
 # It is especially important to have this configured in the case of larger subnets such as /16 and /8
-MaxDiscoverDurationSeconds = "300"
-=======
-BaseNotificationURL = "http://192.168.12.112:59984"
->>>>>>> 152ed55e
+MaxDiscoverDurationSeconds = "300"