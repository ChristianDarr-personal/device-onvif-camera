--- conflicted
+++ resolved
@@ -4,11 +4,9 @@
 
 <img alt="overview" src="images/auto-discovery-docker-overview.jpg" width="75%"/>
 
-<<<<<<< HEAD
+
 Note: For macOS, the network_mode: "host" probably does not work as expected: https://github.com/docker/for-mac/issues/1031
-=======
-Note: For macOS, the network_mode: "host" probably does not as expected: https://github.com/docker/for-mac/issues/1031
->>>>>>> 23da85f1
+
 
 ## Non-Security Mode
 
