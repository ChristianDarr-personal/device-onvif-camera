--- conflicted
+++ resolved
@@ -1,19 +1,10 @@
 # Set Up Auto Discovery with Docker
 
 This is a guide on how to configure the ONVIF device service for automatic device discovery using Docke.
-<<<<<<< HEAD
 
 <img alt="overview" src="images/auto-discovery-docker-overview.jpg" width="75%"/>
 
-=======
->>>>>>> f92c7211
-
 Note: For macOS, the network_mode: "host" probably does not work as expected: https://github.com/docker/for-mac/issues/1031
-
-<<<<<<< HEAD
-=======
-Note: For macOS, the network_mode: "host" probably does not work as expected: https://github.com/docker/for-mac/issues/1031
->>>>>>> f92c7211
 
 ## Non-Security Mode
 
